# Copyright (c) The PyAMF Project.
# See LICENSE.txt for details.

from ez_setup import use_setuptools

<<<<<<< HEAD
=======
# 15 seconds is far too long ....
>>>>>>> 885112c9
use_setuptools(download_delay=3)

import sys, os.path

from setuptools import setup, find_packages, Extension
from setuptools.command import test

try:
    from Cython.Distutils import build_ext
except ImportError:
    from setuptools.command.build_ext import build_ext


# add the path of the folder this file lives in
base_path = os.path.dirname(os.path.normpath(os.path.abspath(__file__)))

# since the basedir is set as the first option in sys.path, this works
sys.path.insert(0, base_path)

<<<<<<< HEAD
from pyamf import version
=======
readme = os.path.join(base_path, 'README.txt')
>>>>>>> 885112c9

readme = os.path.join(base_path, 'README.txt')

<<<<<<< HEAD
# need to remove all references to imported pyamf modules, as building
# the c extensions change pyamf.util.BufferedByteStream, which blow up
# the tests (at least the first time its built which in case of the 
# buildbots is always true)
for k, v in sys.modules.copy().iteritems():
    if k and k.startswith('pyamf'):
        del sys.modules[k]


=======
>>>>>>> 885112c9
class TestCommand(test.test):
    """
    Ensures that unittest2 is imported if required and replaces the old
    unittest module.
    """

    def run_tests(self):
        try:
            import unittest2
            import sys

            sys.modules['unittest'] = unittest2
        except ImportError:
            pass

        return test.test.run_tests(self)


def get_cpyamf_extensions():
    """
    Returns a list of all extensions for the cpyamf module. If for some reason
    cpyamf can't be built an empty list is returned.

    :since: 0.4
    """
    try:
        import Cython

        extension = '.pyx'
    except ImportError:
        extension = '.c'

    import glob

    ext_modules = []

    for file in glob.glob(os.path.join('cpyamf', '*' + extension)):
        mod = file.replace(os.path.sep, '.')[:-len(extension)]

        ext_modules.append(Extension(mod, [file]))

    return ext_modules


def get_extensions():
    """
    Returns a list of extensions to be built for PyAMF.

    :since: 0.4
    """
    if '--disable-ext' in sys.argv:
        sys.argv.remove('--disable-ext')

        return []

    if sys.platform.startswith('java'):
        print(80 * '*')
        print('WARNING:')
        print('\tAn optional code optimization (C extension) could not be compiled.\n\n')
        print('\tOptimizations for this package will not be available!\n\n')
        print('Compiling extensions is not supported on Jython')
        print(80 * '*')

        return []

    ext_modules = []

    ext_modules.extend(get_cpyamf_extensions())

    return ext_modules


def get_install_requirements():
    """
    Returns a list of dependancies for PyAMF to function correctly on the
    target platform.
    """
    install_requires = []

    if sys.version_info < (2, 5):
        install_requires.extend(["elementtree >= 1.2.6", "uuid>=1.30"])

    return install_requires


def get_test_requirements():
    tests_require = ['pysqlite']

    if sys.version_info < (2, 7):
        tests_require.append('unittest2')

    return tests_require


<<<<<<< HEAD
=======
def get_version():
    mp = sys.meta_path[:]

    from pyamf import version

    # need to remove all references to imported pyamf modules, as building
    # the c extensions change pyamf.util.BufferedByteStream, which blow up
    # the tests (at least the first time its built which in case of the 
    # buildbots is always true)
    for k, v in sys.modules.copy().iteritems():
        if k and k.startswith('pyamf'):
            del sys.modules[k]

    sys.meta_path = mp

    return version


>>>>>>> 885112c9
keyw = """\
amf amf0 amf3 flex flash remoting rpc http flashplayer air bytearray
objectproxy arraycollection recordset actionscript decoder encoder
gateway remoteobject twisted pylons django sharedobject lso sol"""


if __name__ != '__main__':
    raise ImportError('This setup.py file should not be imported. '
        'See README.txt for more info.')


setup(name = "PyAMF",
    version = str(get_version()),
    description = "AMF support for Python",
    long_description = open(readme, 'rt').read(),
    url = "http://pyamf.org",
    author = "The PyAMF Project",
    author_email = "users@pyamf.org",
    keywords = keyw,
    packages = find_packages(exclude=["*.tests"]),
    ext_modules = get_extensions(),
    install_requires = get_install_requirements(),
    tests_require = get_test_requirements(),
    test_suite = "pyamf.tests.get_suite",
    zip_safe = True,
    license = "MIT License",
    platforms = ["any"],
    cmdclass = {
        'build_ext': build_ext,
       'test': TestCommand
    },
    extras_require = {
        'wsgi': ['wsgiref'],
        'twisted': ['Twisted>=2.5.0'],
        'django': ['Django>=0.96'],
        'sqlalchemy': ['SQLAlchemy>=0.4'],
        'cython': ['Cython>=0.12.1'],
    },
    classifiers = [
        "Development Status :: 5 - Production/Stable",
        "Framework :: Django",
        "Framework :: Pylons",
        "Framework :: Turbogears",
        "Framework :: Twisted",
        "Intended Audience :: Developers",
        "Intended Audience :: Information Technology",
        "License :: OSI Approved :: MIT License",
        "Natural Language :: English",
        "Operating System :: OS Independent",
        "Programming Language :: C",
        "Programming Language :: Python",
        "Programming Language :: Python :: 2.3",
        "Programming Language :: Python :: 2.4",
        "Programming Language :: Python :: 2.5",
        "Programming Language :: Python :: 2.6",
        "Topic :: Internet :: WWW/HTTP :: WSGI :: Application",
        "Topic :: Software Development :: Libraries :: Python Modules",
    ])<|MERGE_RESOLUTION|>--- conflicted
+++ resolved
@@ -3,10 +3,7 @@
 
 from ez_setup import use_setuptools
 
-<<<<<<< HEAD
-=======
 # 15 seconds is far too long ....
->>>>>>> 885112c9
 use_setuptools(download_delay=3)
 
 import sys, os.path
@@ -26,26 +23,9 @@
 # since the basedir is set as the first option in sys.path, this works
 sys.path.insert(0, base_path)
 
-<<<<<<< HEAD
-from pyamf import version
-=======
-readme = os.path.join(base_path, 'README.txt')
->>>>>>> 885112c9
-
 readme = os.path.join(base_path, 'README.txt')
 
-<<<<<<< HEAD
-# need to remove all references to imported pyamf modules, as building
-# the c extensions change pyamf.util.BufferedByteStream, which blow up
-# the tests (at least the first time its built which in case of the 
-# buildbots is always true)
-for k, v in sys.modules.copy().iteritems():
-    if k and k.startswith('pyamf'):
-        del sys.modules[k]
 
-
-=======
->>>>>>> 885112c9
 class TestCommand(test.test):
     """
     Ensures that unittest2 is imported if required and replaces the old
@@ -140,8 +120,6 @@
     return tests_require
 
 
-<<<<<<< HEAD
-=======
 def get_version():
     mp = sys.meta_path[:]
 
@@ -160,7 +138,6 @@
     return version
 
 
->>>>>>> 885112c9
 keyw = """\
 amf amf0 amf3 flex flash remoting rpc http flashplayer air bytearray
 objectproxy arraycollection recordset actionscript decoder encoder
