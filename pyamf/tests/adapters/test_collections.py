--- conflicted
+++ resolved
@@ -56,12 +56,9 @@
     def setUp(self):
         CollectionsTestCase.setUp(self)
 
-<<<<<<< HEAD
-=======
         if not hasattr(collections, 'defaultdict'):
             self.skipTest("'collections.defaultdict' not available")
 
->>>>>>> 885112c9
         s = 'mississippi'
         self.obj = collections.defaultdict(int)
 
