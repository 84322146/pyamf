# Copyright (c) The PyAMF Project.
# See LICENSE.txt for details.

"""
PyAMF Django adapter tests.

@since: 0.3.1

@todo: This whole module needs to be refactored into something sane.
"""

import unittest
import sys
import os
import new
import datetime

import pyamf
from pyamf.tests import util


class ModelsBaseTestCase(unittest.TestCase):
    def setUp(self):
        self.old_env = os.environ.copy()
        self.mods = sys.modules.copy()

        try:
            if 'DJANGO_SETTINGS_MODULE' in os.environ.keys():
                from django import conf
                import copy

                self.mod = copy.deepcopy(conf.settings)
                mod = conf.settings
                self.existing = True
            else:
                os.environ['DJANGO_SETTINGS_MODULE'] = 'settings'
                mod = new.module('settings')

                sys.modules['settings'] = mod

                self.existing = False

            import django
        except ImportError:
            self.skipTest("'django' is not available")

        app = new.module('adapters')

        app_models = new.module('adapters.models')
        setattr(app, 'models', app_models)
        setattr(app, '__file__', '')
        setattr(app_models, '__file__', '')

        sys.modules['adapters'] = app
        sys.modules['adapters.models'] = app_models

        self.app = app
        self.models = app_models

        setattr(mod, 'DATABASE_ENGINE', 'sqlite3')
        setattr(mod, 'DATABASE_NAME', ':memory:')
        setattr(mod, 'INSTALLED_APPS', ('adapters',))
        setattr(mod, 'USE_I18N', False)

        from pyamf.adapters import _django_db_models_base as models_adapter

        self.adapter = models_adapter

    def tearDown(self):
        util.replace_dict(os.environ, self.old_env)
        util.replace_dict(sys.modules, self.mods)

        if self.existing:
            from django import conf
            conf.settings = self.mod

    def resetDB(self):
        from django.db import connection
        import sys

        old_stderr = sys.stderr
        sys.stderr = util.NullFileDescriptor()

        self.db_name = connection.creation.create_test_db(0, autoclobber=True)

        sys.stderr = old_stderr


class TypeMapTestCase(ModelsBaseTestCase):
    def test_objects_all(self):
        from django.db import models

        class Spam(models.Model):
            pass

        self.resetDB()
        encoder = pyamf.get_encoder(pyamf.AMF0)

        encoder.writeElement(Spam.objects.all())
        self.assertEqual(encoder.stream.getvalue(), '\n\x00\x00\x00\x00')

        encoder = pyamf.get_encoder(pyamf.AMF3)
        encoder.writeElement(Spam.objects.all())
        self.assertEqual(encoder.stream.getvalue(), '\t\x01\x01')

    def test_NOT_PROVIDED(self):
        from django.db.models import fields

        encoder = pyamf.get_encoder(pyamf.AMF0)

        encoder.writeElement(fields.NOT_PROVIDED)
        self.assertEqual(encoder.stream.getvalue(), '\x06')

        encoder = pyamf.get_encoder(pyamf.AMF3)
        encoder.writeElement(fields.NOT_PROVIDED)
        self.assertEqual(encoder.stream.getvalue(), '\x00')


class ClassAliasTestCase(ModelsBaseTestCase):
    def test_time(self):
        from django.db import models

        class TestClass(models.Model):
            t = models.TimeField()
            d = models.DateField()
            dt = models.DateTimeField()

        x = TestClass()

        x.t = datetime.time(12, 12, 12)
        x.d = datetime.date(2008, 3, 12)
        x.dt = datetime.datetime(2008, 3, 12, 12, 12, 12)

        alias = self.adapter.DjangoClassAlias(TestClass, None)

        attrs = alias.getEncodableAttributes(x)

        self.assertEqual(attrs, {
            'id': None,
            'd': datetime.datetime(2008, 3, 12, 0, 0),
            'dt': datetime.datetime(2008, 3, 12, 12, 12, 12),
            't': datetime.datetime(1970, 1, 1, 12, 12, 12)
        })

        y = TestClass()

        alias.applyAttributes(y, {
            'id': None,
            'd': datetime.datetime(2008, 3, 12, 0, 0),
            'dt': datetime.datetime(2008, 3, 12, 12, 12, 12),
            't': datetime.datetime(1970, 1, 1, 12, 12, 12)
        })

        self.assertEqual(y.id, None)
        self.assertEqual(y.d, datetime.date(2008, 3, 12))
        self.assertEqual(y.dt, datetime.datetime(2008, 3, 12, 12, 12, 12))
        self.assertEqual(y.t, datetime.time(12, 12, 12))

        y = TestClass()

        alias.applyAttributes(y, {
            'id': None,
            'd': None,
            'dt': None,
            't': None
        })

        self.assertEqual(y.id, None)
        self.assertEqual(y.d, None)
        self.assertEqual(y.dt, None)
        self.assertEqual(y.t, None)

    def test_undefined(self):
        from django.db import models
        from django.db.models import fields

        class UndefinedClass(models.Model):
            pass

        alias = self.adapter.DjangoClassAlias(UndefinedClass, None)

        x = UndefinedClass()

        alias.applyAttributes(x, {
            'id': pyamf.Undefined
        })

        self.assertEqual(x.id, fields.NOT_PROVIDED)

        x.id = fields.NOT_PROVIDED

        attrs = alias.getEncodableAttributes(x)
        self.assertEqual(attrs, {'id': pyamf.Undefined})

    def test_non_field_prop(self):
        from django.db import models

        class Book(models.Model):
            def _get_number_of_odd_pages(self):
                return 234

            # note the lack of a setter callable ..
            numberOfOddPages = property(_get_number_of_odd_pages)

        alias = self.adapter.DjangoClassAlias(Book, 'Book')

        x = Book()

        self.assertEqual(alias.getEncodableAttributes(x),
            {'numberOfOddPages': 234, 'id': None})

        # now we test sending the numberOfOddPages attribute
        alias.applyAttributes(x, {'numberOfOddPages': 24, 'id': None})

        # test it hasn't been set
        self.assertEqual(x.numberOfOddPages, 234)

    def test_dynamic(self):
        """
        Test for dynamic property encoding.
        """
        from django.db import models

        class Foo(models.Model):
            pass

        alias = self.adapter.DjangoClassAlias(Foo, 'Book')

        x = Foo()
        x.spam = 'eggs'

        self.assertEqual(alias.getEncodableAttributes(x),
            {'spam': 'eggs', 'id': None})

        # now we test sending the numberOfOddPages attribute
        alias.applyAttributes(x, {'spam': 'foo', 'id': None})

        # test it has been set
        self.assertEqual(x.spam, 'foo')

    def test_properties(self):
        """
        See #764
        """
        from django.db import models

        class Foob(models.Model):
            def _get_days(self):
                return 1

            def _set_days(self, val):
                assert 1 == val

            days = property(_get_days, _set_days)

        alias = self.adapter.DjangoClassAlias(Foob, 'Bar')

        x = Foob()

        self.assertEqual(x.days, 1)

        self.assertEqual(alias.getEncodableAttributes(x),
            {'days': 1, 'id': None})

        # now we test sending the numberOfOddPages attribute
        alias.applyAttributes(x, {'id': None})


class ForeignKeyTestCase(ModelsBaseTestCase):
    def test_one_to_many(self):
        from django.db import models

        class Reporter(models.Model):
            first_name = models.CharField(max_length=30)
            last_name = models.CharField(max_length=30)
            email = models.EmailField()

            def __unicode__(self):
                return u"%s %s" % (self.first_name, self.last_name)

        class Article(models.Model):
            headline = models.CharField(max_length=100)
            pub_date = models.DateField()
            reporter = models.ForeignKey(Reporter)

            def __unicode__(self):
                return self.headline

        self.resetDB()

        # initialise the db ..
        r = Reporter(first_name='John', last_name='Smith', email='john@example.com')
        r.save()

        r2 = Reporter(first_name='Paul', last_name='Jones', email='paul@example.com')
        r2.save()

        a = Article(headline="This is a test", pub_date=datetime.date(2005, 7, 27), reporter=r)
        a.save()

        self.assertEqual(a.id, 1)

        del a

        a = Article.objects.filter(pk=1)[0]

        self.assertFalse('_reporter_cache' in a.__dict__)
        a.reporter
        self.assertTrue('_reporter_cache' in a.__dict__)

        del a

        a = Article.objects.filter(pk=1)[0]
        alias = self.adapter.DjangoClassAlias(Article, defer=True)

        self.assertFalse(hasattr(alias, 'fields'))
        attrs = alias.getEncodableAttributes(a)

        # note that the reporter attribute does not exist.
        self.assertEqual(attrs, {
            'headline': u'This is a test',
            'pub_date': datetime.datetime(2005, 7, 27, 0, 0),
            'id': 1,
        })

        self.assertFalse('_reporter_cache' in a.__dict__)
        self.assertEqual(pyamf.encode(a, encoding=pyamf.AMF3).getvalue(),
            '\n\x0b\x01\x11headline\x06\x1dThis is a test\x11pub_date\x08\x01'
            'BpUYj@\x00\x00\x05id\x04\x01\x01')

        del a

        # now with select_related to pull in the reporter object
        a = Article.objects.select_related().filter(pk=1)[0]

        alias = self.adapter.DjangoClassAlias(Article, defer=True)

        self.assertFalse(hasattr(alias, 'fields'))
        self.assertEqual(alias.getEncodableAttributes(a), {
            'headline': u'This is a test',
            'pub_date': datetime.datetime(2005, 7, 27, 0, 0),
            'id': 1,
            'reporter': r,
        })

        self.assertTrue('_reporter_cache' in a.__dict__)
        self.assertEqual(pyamf.encode(a, encoding=pyamf.AMF3).getvalue(),
            '\n\x0b\x01\x11reporter\n\x0b\x01\x15first_name\x06\tJohn\x13'
            'last_name\x06\x0bSmith\x05id\x04\x01\x0bemail\x06!'
            'john@example.com\x01\x11headline\x06\x1dThis is a test\x11'
            'pub_date\x08\x01BpUYj@\x00\x00\n\x04\x01\x01')

    def test_many_to_many(self):
        from django.db import models

        class Publication(models.Model):
            title = models.CharField(max_length=30)

            def __unicode__(self):
                return self.title

            class Meta:
                ordering = ('title',)

        class Article2(models.Model):
            headline = models.CharField(max_length=100)
            publications = models.ManyToManyField(Publication)

            def __unicode__(self):
                return self.headline

            class Meta:
                ordering = ('headline',)

        self.resetDB()

        # install some test data - taken from
        # http://www.djangoproject.com/documentation/models/many_to_many/
        p1 = Publication(id=None, title='The Python Journal')
        p1.save()
        p2 = Publication(id=None, title='Science News')
        p2.save()
        p3 = Publication(id=None, title='Science Weekly')
        p3.save()

        # Create an Article.
        a1 = Article2(id=None, headline='Django lets you build Web apps easily')
        a1.save()
        self.addCleanup(a1.delete)
        self.assertEqual(a1.id, 1)

        # Associate the Article with a Publication.
        a1.publications.add(p1)

        pub_alias = self.adapter.DjangoClassAlias(Publication, None)
        art_alias = self.adapter.DjangoClassAlias(Article2, None)

        test_publication = Publication.objects.filter(pk=1)[0]
        test_article = Article2.objects.filter(pk=1)[0]

        attrs = pub_alias.getEncodableAttributes(test_publication)
        self.assertEqual(attrs, {'id': 1, 'title': u'The Python Journal'})

        attrs = art_alias.getEncodableAttributes(test_article)
        self.assertEqual(attrs, {
            'headline': u'Django lets you build Web apps easily',
            'id': 1,
            'publications': [p1]
        })

        x = Article2()

        if hasattr(x, '_state'):
            x._state.db = p1._state.db

        art_alias.applyAttributes(x, {
            'headline': u'Test',
            'id': 1,
            'publications': [p1]
        })

        self.assertEqual(x.headline, u'Test')
        self.assertEqual(x.id, 1)

        p = x.publications.all()

        self.assertEqual(len(p), 1)
        self.assertEqual(p[0], p1)

        y = Article2()
        attrs = art_alias.getDecodableAttributes(y, {
            'headline': u'Django lets you build Web apps easily',
            'id': 0,
            'publications': []
        })

        self.assertEqual(attrs, {'headline': u'Django lets you build Web apps easily'})

    def test_nullable_foreign_keys(self):
        from django.db import models

        class FooBar(models.Model):
            pass

        class NullForeignKey(models.Model):
            foobar = models.ForeignKey(FooBar, null=True)

        class BlankForeignKey(models.Model):
            foobar = models.ForeignKey(FooBar, blank=True)

        self.resetDB()

        x = FooBar()
        x.save()

        nfk_alias = self.adapter.DjangoClassAlias(NullForeignKey, None)
        bfk_alias = self.adapter.DjangoClassAlias(BlankForeignKey, None)

        nfk = NullForeignKey()

        attrs = nfk_alias.getEncodableAttributes(nfk)

        self.assertEqual(attrs, {'id': None})

        bfk = BlankForeignKey()

        attrs = bfk_alias.getEncodableAttributes(bfk)

        self.assertEqual(attrs, {'id': None})


    def test_static_relation(self):
        """
        @see: #693
        """
        from django.db import models
        from pyamf import util

        class Gak(models.Model):
            pass

        class Baz(models.Model):
            gak = models.ForeignKey(Gak)

            class __amf__:
                static = ('gak',)

        self.resetDB()

        alias = self.adapter.DjangoClassAlias(Baz, **util.get_class_meta(Baz))

        alias.compile()

        self.assertTrue('gak' in alias.relations)
        self.assertTrue('gak' in alias.decodable_properties)
        self.assertTrue('gak' in alias.static_attrs)

        x = Baz()

        alias.getDecodableAttributes(x, {'id': None, 'gak': 'foo'})


class I18NTestCase(ModelsBaseTestCase):
    def test_encode(self):
        from django.utils.translation import ugettext_lazy

        self.assertEqual(pyamf.encode(ugettext_lazy('Hello')).getvalue(),
            '\x06\x0bHello')


class PKTestCase(ModelsBaseTestCase):
    """
    See ticket #599 for this. Check to make sure that django pk fields
    are set first
    """

    def test_behaviour(self):
        from django.db import models

        class Publication(models.Model):
            title = models.CharField(max_length=30)

            def __unicode__(self):
                return self.title

            class Meta:
                ordering = ('title',)

        class Article2(models.Model):
            headline = models.CharField(max_length=100)
            publications = models.ManyToManyField(Publication)

            def __unicode__(self):
                return self.headline

            class Meta:
                ordering = ('headline',)

        self.resetDB()

        p = Publication(id=None, title='The Python Journal')
        a = Article2(id=None, headline='Django lets you build Web apps easily')

        # Associate the Article with a Publication.
        self.assertRaises(ValueError, lambda a, p: a.publications.add(p), a, p)

        p.save()
        self.addCleanup(p.delete)
        a.save()
        self.addCleanup(a.delete)

        self.assertEqual(a.id, 1)

        article_alias = self.adapter.DjangoClassAlias(Article2, None)
        x = Article2()

        if hasattr(x, '_state'):
            x._state.db = p._state.db

        article_alias.applyAttributes(x, {
            'headline': 'Foo bar!',
            'id': 1,
            'publications': [p]
        })

    def test_none(self):
        """
        See #556. Make sure that PK fields with a value of 0 are actually set
        to C{None}.
        """
        from django.db import models

        class Foo(models.Model):
            pass

        self.resetDB()

        alias = self.adapter.DjangoClassAlias(Foo, None)

        x = Foo()

        self.assertEqual(x.id, None)

        alias.applyAttributes(x, {
            'id': 0
        })

        self.assertEqual(x.id, None)

    def test_no_pk(self):
        """
        Ensure that Models without a primary key are correctly serialized.
        See #691.
        """
        from django.db import models

        class NotSaved(models.Model):
            name = models.CharField(max_length=100)

        instances = [NotSaved(name="a"), NotSaved(name="b")]
        encoded = pyamf.encode(instances, encoding=pyamf.AMF3).getvalue()
        decoded = pyamf.get_decoder(pyamf.AMF3, encoded).readElement()
        self.assertEqual(decoded[0]['name'], 'a')
        self.assertEqual(decoded[1]['name'], 'b')


class ModelInheritanceTestCase(ModelsBaseTestCase):
    """
    Tests for L{Django model inheritance<http://docs.djangoproject.com/en/dev/topics/db/models/#model-inheritance>}
    """

    def test_abstract(self):
        from django.db import models

        class CommonInfo(models.Model):
            name = models.CharField(max_length=100)
            age = models.PositiveIntegerField()

            class Meta:
                abstract = True

        class Student(CommonInfo):
            home_group = models.CharField(max_length=5)

        self.resetDB()

        alias = self.adapter.DjangoClassAlias(Student)

        x = Student()

        attrs = alias.getEncodableAttributes(x)

        self.assertEqual(attrs, {
            'age': None,
            'home_group': '',
            'id': None,
            'name': ''
        })

    def test_concrete(self):
        from django.db import models

        class Place(models.Model):
            name = models.CharField(max_length=50)
            address = models.CharField(max_length=80)

        class Restaurant(Place):
            serves_hot_dogs = models.BooleanField()
            serves_pizza = models.BooleanField()

        self.resetDB()

        alias = self.adapter.DjangoClassAlias(Place)
        x = Place()

        attrs = alias.getEncodableAttributes(x)

        self.assertEqual(attrs, {
            'id': None,
            'name': '',
            'address': ''
        })

        alias = self.adapter.DjangoClassAlias(Restaurant)
        x = Restaurant()

        attrs = alias.getEncodableAttributes(x)

        self.assertEqual(attrs, {
            'id': None,
            'name': '',
            'address': '',
            'serves_hot_dogs': False,
            'serves_pizza': False
        })


class MockFile(object):
    """
    mock for L{django.core.files.base.File}
    """

    def chunks(self):
        return []

    def __len__(self):
        return 0

    def read(self, n):
        return ''


class FieldsTestCase(ModelsBaseTestCase):
    """
    Tests for L{fields}
    """

    def test_file(self):
        from django.db import models

        self.executed = False

        def get_studio_watermark(*args, **kwargs):
            self.executed = True

            return 'foo'

        class Image(models.Model):
            file = models.FileField(upload_to=get_studio_watermark)
            text = models.CharField(max_length=64)

        self.resetDB()

        alias = self.adapter.DjangoClassAlias(Image)

        i = Image()
        i.file.save('bar', MockFile())
        self.addCleanup(i.file.delete)

        i.save()

        attrs = alias.getEncodableAttributes(i)

        self.assertEqual(attrs, {'text': '', 'id': 1, 'file': u'foo'})
        self.assertTrue(self.executed)

        attrs = alias.getDecodableAttributes(i, attrs)

        self.assertEqual(attrs, {'text': ''})


class ImageTestCase(ModelsBaseTestCase):
    """
    Tests for L{fields}
    """

    def setUp(self):
        try:
            import PIL
        except ImportError:
            self.skipTest("'PIL' is not available")

        ModelsBaseTestCase.setUp(self)

    def test_image(self):
        from django.db import models

        self.executed = False

        def get_studio_watermark(*args, **kwargs):
            self.executed = True

            return 'foo'

        class Profile(models.Model):
            file = models.ImageField(upload_to=get_studio_watermark)
            text = models.CharField(max_length=64)

        self.resetDB()

        alias = self.adapter.DjangoClassAlias(Profile)

        i = Profile()
        i.file.save('bar', MockFile())
        self.addCleanup(i.file.delete)

        i.save()

        attrs = alias.getEncodableAttributes(i)

        self.assertEqual(attrs, {'text': '', 'id': 1, 'file': u'foo'})
        self.assertTrue(self.executed)

        attrs = alias.getDecodableAttributes(i, attrs)

        self.assertEqual(attrs, {'text': ''})


class ReferenceTestCase(ModelsBaseTestCase):
    """
    Test case to make sure that the same object from the database is encoded
    by reference.
    """

    def setUp(self):
        ModelsBaseTestCase.setUp(self)

        from django.db import models

        class ParentReference(models.Model):
            name = models.CharField(max_length=100)
            bar = models.ForeignKey('ChildReference', null=True)

        class ChildReference(models.Model):
            name = models.CharField(max_length=100)
            foo = models.ForeignKey(ParentReference)

        self.ParentReference = ParentReference
        self.ChildReference = ChildReference

        self.resetDB()

    def tearDown(self):
        ModelsBaseTestCase.tearDown(self)

    def test_not_referenced(self):
        """
        Test to ensure that we observe the correct behaviour in the Django
        ORM.
        """
        f = self.ParentReference()
        f.name = 'foo'

        b = self.ChildReference()
        b.name = 'bar'

        f.save()
        self.addCleanup(f.delete)
        b.foo = f
        b.save()
        self.addCleanup(b.delete)
        f.bar = b
        f.save()
        self.addCleanup(f.delete)

        self.assertEqual(f.id, 1)
        foo = self.ParentReference.objects.select_related().get(id=1)

        self.assertFalse(foo.bar.foo is foo)

    def test_referenced_encode(self):
        f = self.ParentReference()
        f.name = 'foo'

        b = self.ChildReference()
        b.name = 'bar'

        f.save()
        self.addCleanup(f.delete)
        b.foo = f
        b.save()
        self.addCleanup(b.delete)
        f.bar = b
        f.save()
        self.addCleanup(f.delete)

        self.assertEqual(f.id, 1)
        foo = self.ParentReference.objects.select_related().get(id=1)

        # ensure the referenced attribute resolves
        foo.bar.foo

        self.assertEqual(pyamf.encode(foo).getvalue(), '\n\x0b\x01\x07bar\n'
            '\x0b\x01\x07foo\n\x00\x05id\x04\x01\tname\x06\x00\x01\x04\x04'
            '\x01\x06\x06\x02\x01')


class AuthTestCase(ModelsBaseTestCase):

    def setUp(self):
        ModelsBaseTestCase.setUp(self)

        from django.contrib.auth import models

        self.models = models

    def test_user(self):
        alias = pyamf.get_class_alias(self.models.User)
        self.resetDB()

        self.assertEqual(alias, 'django.contrib.auth.models.User')
<<<<<<< HEAD
        self.assertEqual(alias.exclude_attrs, ['message_set', 'password'])
        self.assertEqual(alias.readonly_attrs, ['username'])
=======
        self.assertEqual(alias.exclude_attrs, ('message_set', 'password'))
        self.assertEqual(alias.readonly_attrs, ('username',))


def suite():
    suite = unittest.TestSuite()

    try:
        import django
    except ImportError:
        return suite

    test_cases = [
        TypeMapTestCase,
        ClassAliasTestCase,
        ForeignKeyTestCase,
        I18NTestCase,
        PKTestCase,
        ModelInheritanceTestCase,
        FieldsTestCase,
        ReferenceTestCase,
        AuthTestCase
    ]

    try:
        import PIL
    except:
        pass
    else:
        test_cases.append(ImageTestCase)

    for tc in test_cases:
        suite.addTest(unittest.makeSuite(tc))

    return suite

if __name__ == '__main__':
    unittest.main(defaultTest='suite')
>>>>>>> f4911e39
<|MERGE_RESOLUTION|>--- conflicted
+++ resolved
@@ -869,46 +869,5 @@
         self.resetDB()
 
         self.assertEqual(alias, 'django.contrib.auth.models.User')
-<<<<<<< HEAD
-        self.assertEqual(alias.exclude_attrs, ['message_set', 'password'])
-        self.assertEqual(alias.readonly_attrs, ['username'])
-=======
         self.assertEqual(alias.exclude_attrs, ('message_set', 'password'))
-        self.assertEqual(alias.readonly_attrs, ('username',))
-
-
-def suite():
-    suite = unittest.TestSuite()
-
-    try:
-        import django
-    except ImportError:
-        return suite
-
-    test_cases = [
-        TypeMapTestCase,
-        ClassAliasTestCase,
-        ForeignKeyTestCase,
-        I18NTestCase,
-        PKTestCase,
-        ModelInheritanceTestCase,
-        FieldsTestCase,
-        ReferenceTestCase,
-        AuthTestCase
-    ]
-
-    try:
-        import PIL
-    except:
-        pass
-    else:
-        test_cases.append(ImageTestCase)
-
-    for tc in test_cases:
-        suite.addTest(unittest.makeSuite(tc))
-
-    return suite
-
-if __name__ == '__main__':
-    unittest.main(defaultTest='suite')
->>>>>>> f4911e39
+        self.assertEqual(alias.readonly_attrs, ('username',))