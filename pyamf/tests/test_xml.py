--- conflicted
+++ resolved
@@ -67,11 +67,7 @@
         try:
             from elementtree import ElementTree
         except ImportError:
-<<<<<<< HEAD
-            self.skipTest("'elementtree.cElementTree' is not available")
-=======
             self.skipTest("'elementtree.ElementTree' is not available")
->>>>>>> 885112c9
 
         self.assertEqual(self._encode(ElementTree), (
             ElementTreeTestCase.amf0_encoding,
